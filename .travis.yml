--- conflicted
+++ resolved
@@ -7,15 +7,10 @@
   docker pull labor/neopg-build
 
 script: |
-  docker run \
-<<<<<<< HEAD
+  - docker run \
     --name neopg-build \
     --rm \
     --volume $TRAVIS_BUILD_DIR:/neopg \
     labor/neopg-build \
     sh -c "cd neopg/build && git submodule update --init && cmake -DCMAKE_BUILD_TYPE=Debug .. && cmake --build . && make test && make coverage"
-=======
-    --name neopg-build-env \
-    --rm neopg-build-env \
-    sh -c "git clone https://github.com/das-labor/neopg.git && cd neopg/build && git checkout $TRAVIS_COMMIT && git submodule update --init && cmake -DCMAKE_BUILD_TYPE=Debug .. && cmake --build . && make test && make coverage && curl -s https://codecov.io/bash | bash"
->>>>>>> 2ec23910
+  - bash <(curl -s https://codecov.io/bash)